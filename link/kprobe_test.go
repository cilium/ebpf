package link

import (
	"errors"
	"os"
	"testing"

	qt "github.com/frankban/quicktest"

	"github.com/cilium/ebpf"
	"github.com/cilium/ebpf/asm"
	"github.com/cilium/ebpf/internal/testutils"
	"github.com/cilium/ebpf/internal/unix"
)

var (
	kprobeSpec = ebpf.ProgramSpec{
		Type:    ebpf.Kprobe,
		License: "MIT",
		Instructions: asm.Instructions{
			// set exit code to 0
			asm.Mov.Imm(asm.R0, 0),
			asm.Return(),
		},
	}
)

func TestKprobe(t *testing.T) {
	c := qt.New(t)

	prog, err := ebpf.NewProgram(&kprobeSpec)
	if err != nil {
		t.Fatal(err)
	}
	defer prog.Close()

	k, err := Kprobe("printk", prog)
	c.Assert(err, qt.IsNil)
	defer k.Close()

	testLink(t, k, testLinkOptions{
		prog: prog,
	})

	k, err = Kprobe("bogus", prog)
	c.Assert(errors.Is(err, os.ErrNotExist), qt.IsTrue, qt.Commentf("got error: %s", err))
	if k != nil {
		k.Close()
	}
}

func TestKretprobe(t *testing.T) {
	c := qt.New(t)

	prog, err := ebpf.NewProgram(&kprobeSpec)
	if err != nil {
		t.Fatal(err)
	}
	defer prog.Close()

	k, err := Kretprobe("printk", prog)
	c.Assert(err, qt.IsNil)
	defer k.Close()

	testLink(t, k, testLinkOptions{
		prog: prog,
	})

	k, err = Kretprobe("bogus", prog)
	c.Assert(errors.Is(err, os.ErrNotExist), qt.IsTrue, qt.Commentf("got error: %s", err))
	if k != nil {
		k.Close()
	}
}

func TestKprobeErrors(t *testing.T) {
	c := qt.New(t)

	// Invalid Kprobe incantations. Kretprobe uses the same code paths
	// with a different ret flag.
	_, err := Kprobe("", nil) // empty symbol
	c.Assert(errors.Is(err, errInvalidInput), qt.IsTrue)

	_, err = Kprobe("_", nil) // empty prog
	c.Assert(errors.Is(err, errInvalidInput), qt.IsTrue)

	_, err = Kprobe(".", &ebpf.Program{}) // illegal chars in symbol
	c.Assert(errors.Is(err, errInvalidInput), qt.IsTrue)

	_, err = Kprobe("foo", &ebpf.Program{}) // wrong prog type
	c.Assert(errors.Is(err, errInvalidInput), qt.IsTrue)
}

// Test k(ret)probe creation using perf_kprobe PMU.
func TestKprobeCreatePMU(t *testing.T) {

	// Requires at least 4.17 (e12f03d7031a "perf/core: Implement the 'perf_kprobe' PMU")
	testutils.SkipOnOldKernel(t, "4.17", "perf_kprobe PMU")

	c := qt.New(t)

	// kprobe happy path. printk is always present.
	pk, err := pmuKprobe("printk", false)
	c.Assert(err, qt.IsNil)
	defer pk.Close()

	c.Assert(pk.typ, qt.Equals, kprobeEvent)

	// kretprobe happy path.
	pr, err := pmuKprobe("printk", true)
	c.Assert(err, qt.IsNil)
	defer pr.Close()

	c.Assert(pr.typ, qt.Equals, kretprobeEvent)

	// Expect os.ErrNotExist when specifying a non-existent kernel symbol
	// on kernels 4.17 and up.
	_, err = pmuKprobe("bogus", false)
	c.Assert(errors.Is(err, os.ErrNotExist), qt.IsTrue, qt.Commentf("got error: %s", err))

	// A kernel bug was fixed in 97c753e62e6c where EINVAL was returned instead
	// of ENOENT, but only for kretprobes.
	_, err = pmuKprobe("bogus", true)
	c.Assert(errors.Is(err, os.ErrNotExist), qt.IsTrue, qt.Commentf("got error: %s", err))
}

// Test fallback behaviour on kernels without perf_kprobe PMU available.
func TestKprobePMUUnavailable(t *testing.T) {
	c := qt.New(t)

	pk, err := pmuKprobe("printk", false)
	if err == nil {
		pk.Close()
		t.Skipf("Kernel supports perf_kprobe PMU, not asserting error.")
	}

	// Only allow a PMU creation with a valid kernel symbol to fail with ErrNotSupported.
	c.Assert(errors.Is(err, ErrNotSupported), qt.IsTrue, qt.Commentf("got error: %s", err))
}

func BenchmarkKprobeCreatePMU(b *testing.B) {
	for n := 0; n < b.N; n++ {
		pr, err := pmuKprobe("printk", false)
		if err != nil {
			b.Error("error creating perf_kprobe PMU:", err)
		}

		if err := pr.Close(); err != nil {
			b.Error("error closing perf_kprobe PMU:", err)
		}
	}
}

// Test tracefs k(ret)probe creation on all kernel versions.
func TestKprobeTraceFS(t *testing.T) {
	c := qt.New(t)

	symbol := "printk"

	// Open and close tracefs k(ret)probes, checking all errors.
	kp, err := tracefsKprobe(symbol, false)
	c.Assert(err, qt.IsNil)
	c.Assert(kp.Close(), qt.IsNil)
	c.Assert(kp.typ, qt.Equals, kprobeEvent)

	kp, err = tracefsKprobe(symbol, true)
	c.Assert(err, qt.IsNil)
	c.Assert(kp.Close(), qt.IsNil)
	c.Assert(kp.typ, qt.Equals, kretprobeEvent)

	// Create two identical trace events, ensure their IDs differ.
	k1, err := tracefsKprobe(symbol, false)
	c.Assert(err, qt.IsNil)
	defer k1.Close()
	c.Assert(k1.tracefsID, qt.Not(qt.Equals), 0)

	k2, err := tracefsKprobe(symbol, false)
	c.Assert(err, qt.IsNil)
	defer k2.Close()
	c.Assert(k2.tracefsID, qt.Not(qt.Equals), 0)

	// Compare the kprobes' tracefs IDs.
	c.Assert(k1.tracefsID, qt.Not(qt.CmpEquals()), k2.tracefsID)

	// Write a k(ret)probe event for a non-existing symbol.
	err = createTraceFSProbeEvent(kprobeType, "testgroup", "bogus", "", 0, false)
	c.Assert(errors.Is(err, os.ErrNotExist), qt.IsTrue, qt.Commentf("got error: %s", err))

	// A kernel bug was fixed in 97c753e62e6c where EINVAL was returned instead
	// of ENOENT, but only for kretprobes.
	err = createTraceFSProbeEvent(kprobeType, "testgroup", "bogus", "", 0, true)
	c.Assert(errors.Is(err, os.ErrNotExist), qt.IsTrue, qt.Commentf("got error: %s", err))
}

func BenchmarkKprobeCreateTraceFS(b *testing.B) {
	for n := 0; n < b.N; n++ {
		// Include <tracefs>/kprobe_events operations in the benchmark loop
		// because we create one per perf event.
		pr, err := tracefsKprobe("printk", false)
		if err != nil {
			b.Error("error creating tracefs perf event:", err)
		}

		if err := pr.Close(); err != nil {
			b.Error("error closing tracefs perf event:", err)
		}
	}
}

// Test k(ret)probe creation writing directly to <tracefs>/kprobe_events.
// Only runs on 5.0 and over. Earlier versions ignored writes of duplicate
// events, while 5.0 started returning -EEXIST when a kprobe event already
// exists.
func TestKprobeCreateTraceFS(t *testing.T) {
	testutils.SkipOnOldKernel(t, "5.0", "<tracefs>/kprobe_events doesn't reject duplicate events")

	c := qt.New(t)

	symbol := "printk"
	pg, _ := randomGroup("ebpftest")
	rg, _ := randomGroup("ebpftest")

	// Tee up cleanups in case any of the Asserts abort the function.
	defer func() {
		_ = closeTraceFSProbeEvent(kprobeType, pg, symbol)
		_ = closeTraceFSProbeEvent(kprobeType, rg, symbol)
	}()

	// Create a kprobe.
	err := createTraceFSProbeEvent(kprobeType, pg, symbol, "", 0, false)
	c.Assert(err, qt.IsNil)

	// Attempt to create an identical kprobe using tracefs,
	// expect it to fail with os.ErrExist.
	err = createTraceFSProbeEvent(kprobeType, pg, symbol, "", 0, false)
	c.Assert(errors.Is(err, os.ErrExist), qt.IsTrue,
		qt.Commentf("expected consecutive kprobe creation to contain os.ErrExist, got: %v", err))

	// Expect a successful close of the kprobe.
	c.Assert(closeTraceFSProbeEvent(kprobeType, pg, symbol), qt.IsNil)

	// Same test for a kretprobe.
	err = createTraceFSProbeEvent(kprobeType, rg, symbol, "", 0, true)
	c.Assert(err, qt.IsNil)

	err = createTraceFSProbeEvent(kprobeType, rg, symbol, "", 0, true)
	c.Assert(os.IsExist(err), qt.IsFalse,
		qt.Commentf("expected consecutive kretprobe creation to contain os.ErrExist, got: %v", err))

	// Expect a successful close of the kretprobe.
	c.Assert(closeTraceFSProbeEvent(kprobeType, rg, symbol), qt.IsNil)
}

func TestKprobeTraceFSGroup(t *testing.T) {
	c := qt.New(t)

	// Expect <prefix>_<16 random hex chars>.
	g, err := randomGroup("ebpftest")
	c.Assert(err, qt.IsNil)
	c.Assert(g, qt.Matches, `ebpftest_[a-f0-9]{16}`)

	// Expect error when the generator's output exceeds 63 characters.
	p := make([]byte, 47) // 63 - 17 (length of the random suffix and underscore) + 1
	for i := range p {
		p[i] = byte('a')
	}
	_, err = randomGroup(string(p))
	c.Assert(err, qt.Not(qt.IsNil))

	// Reject non-alphanumeric characters.
	_, err = randomGroup("/")
	c.Assert(err, qt.Not(qt.IsNil))
}

func TestDetermineRetprobeBit(t *testing.T) {
	testutils.SkipOnOldKernel(t, "4.17", "perf_kprobe PMU")
	c := qt.New(t)

	rpk, err := kretprobeBit()
	c.Assert(err, qt.IsNil)
	c.Assert(rpk, qt.Equals, uint64(0))

	rpu, err := uretprobeBit()
	c.Assert(err, qt.IsNil)
	c.Assert(rpu, qt.Equals, uint64(0))
}

func TestKprobeProgramCall(t *testing.T) {
	m, p := newUpdaterMapProg(t, ebpf.Kprobe)

	// Open Kprobe on `__x64_sys_getpid` and attach it
	// to the ebpf program created above.
	k, err := Kprobe("__x64_sys_getpid", p)
	if errors.Is(err, os.ErrNotExist) {
		// Use the correct symbol based on the kernel version.
		// Since 4.17, syscalls symbols are generated with the `__x64_` prefix.
		// https://github.com/torvalds/linux/commit/d5a00528b58cdb2c71206e18bd021e34c4eab878
		k, err = Kprobe("sys_getpid", p)
		if err != nil {
			t.Fatal(err)
		}
	}
	if err != nil {
		t.Fatal(err)
	}

	// Trigger ebpf program call.
	unix.Getpid()

	// Assert that the value at index 0 has been updated to 1.
	assertMapValue(t, m, 0, 1)

	// Detach the Kprobe.
	if err := k.Close(); err != nil {
		t.Fatal(err)
	}

	// Reset map value to 0 at index 0.
	if err := m.Update(uint32(0), uint32(0), ebpf.UpdateExist); err != nil {
		t.Fatal(err)
	}

	// Retrigger the ebpf program call.
	unix.Getpid()

	// Assert that this time the value has not been updated.
	assertMapValue(t, m, 0, 0)
}

func newUpdaterMapProg(t *testing.T, typ ebpf.ProgramType) (*ebpf.Map, *ebpf.Program) {
	// Create ebpf map. Will contain only one key with initial value 0.
	m, err := ebpf.NewMap(&ebpf.MapSpec{
		Type:       ebpf.Array,
		KeySize:    4,
		ValueSize:  4,
		MaxEntries: 1,
	})
	if err != nil {
		t.Fatal(err)
	}

	// Create ebpf program. When called, will set the value of key 0 in
	// the map created above to 1.
	p, err := ebpf.NewProgram(&ebpf.ProgramSpec{
		Type: typ,
		Instructions: asm.Instructions{
			// u32 key = 0
			asm.Mov.Imm(asm.R1, 0),
			asm.StoreMem(asm.RFP, -4, asm.R1, asm.Word),

			// u32 val = 1
			asm.Mov.Imm(asm.R1, 1),
			asm.StoreMem(asm.RFP, -8, asm.R1, asm.Word),

			// bpf_map_update_elem(...)
			asm.Mov.Reg(asm.R2, asm.RFP),
			asm.Add.Imm(asm.R2, -4),
			asm.Mov.Reg(asm.R3, asm.RFP),
			asm.Add.Imm(asm.R3, -8),
			asm.LoadMapPtr(asm.R1, m.FD()),
			asm.Mov.Imm(asm.R4, 0),
			asm.FnMapUpdateElem.Call(),

			// exit 0
			asm.Mov.Imm(asm.R0, 0),
			asm.Return(),
		},
		License: "Dual MIT/GPL",
	})
	if err != nil {
		t.Fatal(err)
	}

<<<<<<< HEAD
	// Open Kprobe on the arch specific `_sys_getpid` and attach it
	// to the ebpf program created above.
	k, err := Kprobe(_sys_get_pid, p)
	if errors.Is(err, os.ErrNotExist) {
		// Use the correct symbol based on the kernel version.
		// Since 4.17, syscalls symbols are generated with the `__x64_` prefix.
		// https://github.com/torvalds/linux/commit/d5a00528b58cdb2c71206e18bd021e34c4eab878
		k, err = Kprobe("sys_getpid", p)
		if err != nil {
			t.Fatal(err)
		}
	}
	if err != nil {
		t.Fatal(err)
	}
	defer k.Close()
=======
	// Close the program and map on test teardown.
	t.Cleanup(func() {
		m.Close()
		p.Close()
	})
>>>>>>> 95e8687f

	return m, p
}

func assertMapValue(t *testing.T, m *ebpf.Map, k, v uint32) {
	var val uint32
	if err := m.Lookup(k, &val); err != nil {
		t.Fatal(err)
	}
	if val != v {
		t.Fatalf("unexpected value: want '%d', got '%d'", v, val)
	}
}<|MERGE_RESOLUTION|>--- conflicted
+++ resolved
@@ -371,30 +371,11 @@
 		t.Fatal(err)
 	}
 
-<<<<<<< HEAD
-	// Open Kprobe on the arch specific `_sys_getpid` and attach it
-	// to the ebpf program created above.
-	k, err := Kprobe(_sys_get_pid, p)
-	if errors.Is(err, os.ErrNotExist) {
-		// Use the correct symbol based on the kernel version.
-		// Since 4.17, syscalls symbols are generated with the `__x64_` prefix.
-		// https://github.com/torvalds/linux/commit/d5a00528b58cdb2c71206e18bd021e34c4eab878
-		k, err = Kprobe("sys_getpid", p)
-		if err != nil {
-			t.Fatal(err)
-		}
-	}
-	if err != nil {
-		t.Fatal(err)
-	}
-	defer k.Close()
-=======
 	// Close the program and map on test teardown.
 	t.Cleanup(func() {
 		m.Close()
 		p.Close()
 	})
->>>>>>> 95e8687f
 
 	return m, p
 }
